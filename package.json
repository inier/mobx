{
  "name": "mobx",
  "version": "5.9.0",
  "description": "Simple, scalable state management.",
  "main": "lib/mobx.js",
  "umd:main": "lib/mobx.umd.js",
  "module": "lib/mobx.module.js",
  "browser": {
    "./lib/mobx.js": "./lib/mobx.js",
    "./lib/mobx.module.js": "./lib/mobx.module.js"
  },
  "unpkg": "lib/mobx.umd.min.js",
  "jsnext:main": "lib/mobx.module.js",
  "react-native": "lib/mobx.module.js",
  "typings": "lib/mobx.d.ts",
  "scripts": {
    "test": "jest",
    "watch": "jest --watch",
    "test:mixed-versions": "jest --testRegex mixed-versions",
    "test:all": "yarn small-build && yarn jest -i && yarn test:flow && yarn test:mixed-versions",
    "test:webpack": "node scripts/webpack-regression-tests.js",
    "test:flow": "node_modules/.bin/flow check",
    "test:performance": "npm run small-build && PERSIST=true time node --expose-gc test/perf/index.js",
    "test:travis": "yarn test:all && yarn test:performance && yarn test -i --coverage && yarn test:webpack && yarn size",
    "prettier": "prettier --write --print-width 100 --tab-width 4 --no-semi \"**/*.js\" \"**/*.jsx\" \"**/*.tsx\" \"**/*.ts\"",
    "_prepublish": "npm run small-build",
    "quick-build": "tsc --pretty",
    "small-build": "node scripts/build.js",
    "lint": "tslint -c tslint.json src/*.ts src/types/*.ts src/api/*.ts src/core/*.ts src/utils/*.ts",
    "size": "size-limit --babili 20KB lib/mobx.js",
    "precommit": "lint-staged",
    "publish-script": "node scripts/publish.js"
  },
  "repository": {
    "type": "git",
    "url": "https://github.com/mobxjs/mobx.git"
  },
  "author": "Michel Weststrate",
  "license": "MIT",
  "bugs": {
    "url": "https://github.com/mobxjs/mobx/issues"
  },
  "files": [
    "lib",
    "LICENSE"
  ],
  "homepage": "https://mobx.js.org/",
  "devDependencies": {
    "@babel/core": "^7.1.0",
    "@babel/plugin-proposal-class-properties": "^7.1.0",
    "@babel/plugin-proposal-decorators": "^7.1.0",
    "@babel/preset-env": "^7.1.0",
    "@types/jest": "^21.1.9",
    "@types/node": "^7.0.22",
    "babel-core": "^7.0.0-bridge.0",
    "babel-jest": "^23.6.0",
    "browserify": "^12.0.1",
    "chalk": "^1.1.3",
    "coveralls": "^2.11.4",
    "envify": "^4.1.0",
    "flow-bin": "^0.59.0",
    "fs-extra": "^3.0.1",
    "husky": "^0.14.3",
    "iterall": "^1.0.2",
    "jest": "^23.6.0",
    "lint-staged": "^3.6.1",
    "lodash.intersection": "^3.2.0",
    "ncp": "^2.0.0",
<<<<<<< HEAD
    "nscript": "^0.1.10",
    "prettier": "~1.13.0",
=======
    "prettier": "^1.4.4",
>>>>>>> d6f2b549
    "regenerator-runtime": "^0.11.1",
    "rollup": "^0.41.6",
    "rollup-plugin-filesize": "^1.3.2",
    "rollup-plugin-node-resolve": "^3.0.0",
    "serializr": "^1.3.0",
    "shelljs": "^0.8.2",
    "size-limit": "^0.2.0",
    "tape": "^4.2.2",
    "ts-jest": "^22.0.0",
    "tslib": "^1.7.1",
    "tslint-config-prettier": "^1.17.0",
    "typescript": "^3.2.1",
    "uglify-es": "^3.3.9"
  },
  "dependencies": {},
  "keywords": [
    "mobx",
    "mobservable",
    "observable",
    "react-component",
    "react",
    "reactjs",
    "reactive",
    "model",
    "frp",
    "functional-reactive-programming",
    "state management",
    "data flow"
  ],
  "lint-staged": {
    "*.{ts,tsx,js,jsx}": [
      "prettier --write --print-width 100 --tab-width 4 --no-semi",
      "git add"
    ]
  },
  "jest": {
    "transform": {
      "^.+\\.tsx?$": "ts-jest",
      "^.+\\.jsx?$": "babel-jest"
    },
    "testRegex": "test/base/.*\\.(t|j)sx?$",
    "moduleFileExtensions": [
      "ts",
      "tsx",
      "js",
      "jsx",
      "json"
    ],
    "testPathIgnorePatterns": [
      "/node_modules/",
      "/\\./"
    ],
    "watchPathIgnorePatterns": [
      "<rootDir>/node_modules/"
    ]
  }
}<|MERGE_RESOLUTION|>--- conflicted
+++ resolved
@@ -66,12 +66,7 @@
     "lint-staged": "^3.6.1",
     "lodash.intersection": "^3.2.0",
     "ncp": "^2.0.0",
-<<<<<<< HEAD
-    "nscript": "^0.1.10",
-    "prettier": "~1.13.0",
-=======
     "prettier": "^1.4.4",
->>>>>>> d6f2b549
     "regenerator-runtime": "^0.11.1",
     "rollup": "^0.41.6",
     "rollup-plugin-filesize": "^1.3.2",
