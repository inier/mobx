{
  "name": "mobx",
<<<<<<< HEAD
  "version": "2.4.4",
=======
  "version": "2.4.3-fix505",
>>>>>>> 50efe1f8
  "description": "Simple, scalable state management.",
  "main": "lib/mobx.js",
  "typings": "lib/mobx.d.ts",
  "scripts": {
    "test": "npm run quick-build && npm run tape",
    "full-test": "npm run small-build && npm run build-tests && npm run use-minified && npm run tape && npm run perf",
    "tape": "tape test/*.js | faucet",
    "perf": "npm run small-build && PERSIST=true time node --expose-gc test/perf/index.js",
    "prepublish": "npm run small-build",
    "quick-build": "tsc",
    "small-build": "scripts/single-file-build.sh",
    "test-browser-electron": "npm run small-build && ( browserify test/*.js | tape-run )",
    "test-browser-chrome": "npm run small-build && ( browserify test/*.js | tape-run --browser chrome )",
    "test-browser-safari": "npm run small-build && ( browserify test/*.js -t [ babelify --presets [ es2015 ] ] | tape-run --browser safari )",
    "test-browser-firefox": "npm run small-build && ( browserify test/*.js  | tape-run --browser firefox )",
    "test-travis": "npm run small-build && tape test/*.js test/perf/index.js && tsc && istanbul cover tape test/*.js",
    "coverage": "npm run small-build && npm run build-tests && istanbul cover tape test/*.js test/perf/index.js && cat ./coverage/lcov.info|coveralls",
    "build-tests": "npm run build-typescript-tests && npm run build-babel-tests",
    "build-typescript-tests": "tsc -m commonjs -t es5 --experimentalDecorators --noImplicitAny --outDir test test/typescript-tests.ts",
    "build-babel-tests": "babel test/babel/babel-tests.js -o test/babel-tests.js",
    "use-minified": "cp lib/mobx.min.js lib/mobx.js",
    "lint": "tslint -c tslint.json src/*.ts src/types/*.ts src/api/*.ts src/core/*.ts src/utils/*.ts"
  },
  "repository": {
    "type": "git",
    "url": "https://github.com/mobxjs/mobx.git"
  },
  "author": "Michel Weststrate",
  "license": "MIT",
  "bugs": {
    "url": "https://github.com/mobxjs/mobx/issues"
  },
  "files": [
    "lib",
    "LICENSE",
    "bower.json"
  ],
  "homepage": "https://mobxjs.github.io/mobx",
  "devDependencies": {
    "babel-cli": "^6.4.5",
    "babel-core": "^6.4.5",
    "babel-plugin-transform-decorators-legacy": "^1.3.4",
    "babel-preset-es2015": "^6.3.13",
    "babel-preset-react": "^6.3.13",
    "babel-preset-stage-1": "^6.3.13",
    "babelify": "^7.3.0",
    "browserify": "^12.0.1",
    "coveralls": "^2.11.4",
    "faucet": "0.0.1",
    "istanbul": "^0.3.21",
    "iterall": "^1.0.2",
    "lodash.intersection": "^3.2.0",
    "tape": "^4.2.2",
    "tape-run": "^2.1.0",
    "typescript": "^1.8.10",
    "uglify-js": "^2.6.1"
  },
  "dependencies": {},
  "keywords": [
    "mobx",
    "mobservable",
    "observable",
    "react-component",
    "react",
    "reactjs",
    "reactive",
    "model",
    "frp",
    "functional-reactive-programming",
    "state management",
    "data flow"
  ]
}<|MERGE_RESOLUTION|>--- conflicted
+++ resolved
@@ -1,10 +1,6 @@
 {
   "name": "mobx",
-<<<<<<< HEAD
   "version": "2.4.4",
-=======
-  "version": "2.4.3-fix505",
->>>>>>> 50efe1f8
   "description": "Simple, scalable state management.",
   "main": "lib/mobx.js",
   "typings": "lib/mobx.d.ts",
