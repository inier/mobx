var mobx = require('../');
var test = require('tape');

test('correct api should be exposed', function(t) {
	t.deepEquals(Object.keys(mobx).sort(), [
		'Atom',
		'BaseAtom', // TODO: remove somehow
		'IDerivationState',
		'ObservableMap',
		'Reaction',
		'_',
		'action',
		'asFlat',
		'asMap',
		'asReference',
		'asStructure',
		'autorun',
		'autorunAsync',
		'computed',
		'createTransformer',
		'expr',
		'extendObservable',
		'extras',
		'intercept',
		'isAction',
		'isArrayLike',
		'isComputed',
		'isObservable',
		'isObservableArray',
		'isObservableMap',
		'isObservableObject',
		'isStrictModeEnabled',
		'map',
		'observable',
		'observe',
		'reaction',
		'runInAction',
		'spy',
		'toJS',
		'toJSlegacy',
		'transaction',
		'untracked',
		'useStrict',
		'when',
		'whyRun'
	].sort());
	t.equals(Object.keys(mobx).filter(function(key) {
		return mobx[key] == undefined;
	}).length, 0);

	t.deepEquals(Object.keys(mobx._).sort(), [
		'getAdministration',
		'resetGlobalState'
	]);
	t.equals(Object.keys(mobx._).filter(function(key) {
		return mobx._[key] == undefined;
	}).length, 0);

	t.deepEquals(Object.keys(mobx.extras).sort(), [
			'allowStateChanges',
			'getAtom',
			'getDebugName',
			'getDependencyTree',
			'getGlobalState',
			'getObserverTree',
			'isComputingDerivation',
			'isSpyEnabled',
			'resetGlobalState',
<<<<<<< HEAD
			'shareGlobalState',
=======
			'setReactionScheduler',
>>>>>>> 90f8f10b
			'spyReport',
			'spyReportEnd',
			'spyReportStart'
	]);
	t.equals(Object.keys(mobx.extras).filter(function(key) {
		return mobx.extras[key] == undefined;
	}).length, 0);

	t.end();
});<|MERGE_RESOLUTION|>--- conflicted
+++ resolved
@@ -66,11 +66,8 @@
 			'isComputingDerivation',
 			'isSpyEnabled',
 			'resetGlobalState',
-<<<<<<< HEAD
+			'setReactionScheduler',
 			'shareGlobalState',
-=======
-			'setReactionScheduler',
->>>>>>> 90f8f10b
 			'spyReport',
 			'spyReportEnd',
 			'spyReportStart'
