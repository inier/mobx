--- conflicted
+++ resolved
@@ -1,11 +1,8 @@
 # Next
 
 * Fix bug where custom comparers could be invoked with `undefined` values. Fixes #1208. Thanks @chrisdoble!
-<<<<<<< HEAD
-* Make typings for observable stricter.
-=======
+* Make typings for observable stricter when using flow.
 * Fix a bug where `map.replace` would trigger reactions for unchanged values, fixes [#1243](https://github.com/mobxjs/mobx/issues/1243)
->>>>>>> de51957a
 
 # 3.3.1
 
