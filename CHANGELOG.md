--- conflicted
+++ resolved
@@ -1,4 +1,3 @@
-<<<<<<< HEAD
 # 4.0.0
 
 ## Breaking changes
@@ -21,11 +20,7 @@
 * Dropped already deprecated and broken `default` export that made it impossible to tree-shake mobx. Make sure you always use `import { x } from "mobx"` and not `import x from "mobx"`
 * Dropped already deprecated toplevel `map` function
 * Killed the already deprecated modifiers `asFlat` etc. If you war still using this, see the MobX 2 -> 3 migration notes.
-=======
-# Next
-
-* `autorunAsync` now accepts a scheduler function to allow improved performance for tasks such as rendering to canvas
->>>>>>> 60507a4a
+* `autorun` now accepts a scheduler function to allow improved performance for tasks such as rendering to canvas
 
 # 3.5.0/1
 
