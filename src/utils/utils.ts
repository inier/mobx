// TODO: use Object.values / Object.entries where relevant

export const OBFUSCATED_ERROR =
    "An invariant failed, however the error is obfuscated because this is an production build."

export const EMPTY_ARRAY = []
Object.freeze(EMPTY_ARRAY)

export const EMPTY_OBJECT = {}
Object.freeze(EMPTY_OBJECT)

export interface Lambda {
    (): void
    name?: string
}

export function getNextId() {
    return ++globalState.mobxGuid
}

export function fail(message: string | boolean): never {
    invariant(false, message)
    throw "X" // unreachable
}

export function invariant(check: false, message: string | boolean): never
export function invariant(check: true, message: string | boolean): void
export function invariant(check: any, message: string | boolean): void
export function invariant(check: boolean, message: string | boolean) {
    if (!check) throw new Error("[mobx] " + (message || OBFUSCATED_ERROR))
}

/**
 * Prints a deprecation message, but only one time.
 * Returns false if the deprecated message was already printed before
 */
const deprecatedMessages: string[] = []

export function deprecated(msg: string): boolean
export function deprecated(thing: string, replacement: string): boolean
export function deprecated(msg: string, thing?: string): boolean {
    if (process.env.NODE_ENV === "production") return false
    if (thing) {
        return deprecated(`'${msg}', use '${thing}' instead.`)
    }
    if (deprecatedMessages.indexOf(msg) !== -1) return false
    deprecatedMessages.push(msg)
    console.error("[mobx] Deprecated: " + msg)
    return true
}

/**
 * Makes sure that the provided function is invoked at most once.
 */
export function once(func: Lambda): Lambda {
    let invoked = false
    return function() {
        if (invoked) return
        invoked = true
        return (func as any).apply(this, arguments)
    }
}

export const noop = () => {}

export function unique<T>(list: T[]): T[] {
    const res: T[] = []
    list.forEach(item => {
        if (res.indexOf(item) === -1) res.push(item)
    })
    return res
}

export function isObject(value: any): boolean {
    return value !== null && typeof value === "object"
}

export function isPlainObject(value) {
    if (value === null || typeof value !== "object") return false
    const proto = Object.getPrototypeOf(value)
    return proto === Object.prototype || proto === null
}

const prototypeHasOwnProperty = Object.prototype.hasOwnProperty
export function hasOwnProperty(object: Object, propName: string) {
    return prototypeHasOwnProperty.call(object, propName)
}

export function makeNonEnumerable(object: any, propNames: string[]) {
    for (let i = 0; i < propNames.length; i++) {
        addHiddenProp(object, propNames[i], object[propNames[i]])
    }
}

export function addHiddenProp(object: any, propName: PropertyKey, value: any) {
    Object.defineProperty(object, propName, {
        enumerable: false,
        writable: true,
        configurable: true,
        value
    })
}

export function addHiddenFinalProp(object: any, propName: string, value: any) {
    Object.defineProperty(object, propName, {
        enumerable: false,
        writable: false,
        configurable: true,
        value
    })
}

export function isPropertyConfigurable(object: any, prop: string): boolean {
    const descriptor = Object.getOwnPropertyDescriptor(object, prop)
    return !descriptor || (descriptor.configurable !== false && descriptor.writable !== false)
}

export function assertPropertyConfigurable(object: any, prop: string) {
    if (process.env.NODE_ENV !== "production" && !isPropertyConfigurable(object, prop))
        fail(
            `Cannot make property '${prop}' observable, it is not configurable and writable in the target object`
        )
}

export function createInstanceofPredicate<T>(
    name: string,
    clazz: new (...args: any[]) => T
): (x: any) => x is T {
    const propName = "isMobX" + name
    clazz.prototype[propName] = true
    return function(x) {
        return isObject(x) && x[propName] === true
    } as any
}

export function areBothNaN(a: any, b: any): boolean {
    return typeof a === "number" && typeof b === "number" && isNaN(a) && isNaN(b)
}

/**
 * Returns whether the argument is an array, disregarding observability.
 */
export function isArrayLike(x: any): x is Array<any> | IObservableArray<any> {
    return Array.isArray(x) || isObservableArray(x)
}

export function isES6Map(thing): boolean {
    // return thing instanceof Map // TODO: somehow this makes jest crash
    return thing instanceof Map
}

export function getMapLikeKeys<K, V>(map: ObservableMap<K, V>): ReadonlyArray<K>
export function getMapLikeKeys<V>(map: IKeyValueMap<V> | any): ReadonlyArray<string>
export function getMapLikeKeys(map: any): any {
    if (isPlainObject(map)) return Object.keys(map)
    if (Array.isArray(map)) return map.map(([key]) => key)
    if (isES6Map(map) || isObservableMap(map)) return Array.from(map.keys())
    return fail(`Cannot get keys from '${map}'`)
}

<<<<<<< HEAD
=======
// use Array.from in Mobx 5
export function iteratorToArray<T>(it: Iterator<T>): ReadonlyArray<T> {
    const res: T[] = []
    while (true) {
        const r: any = it.next()
        if (r.done) break
        res.push(r.value)
    }
    return res
}

export function primitiveSymbol() {
    return (typeof Symbol === "function" && Symbol.toPrimitive) || "@@toPrimitive"
}

>>>>>>> 8fb2861d
export function toPrimitive(value) {
    return value === null ? null : typeof value === "object" ? "" + value : value
}

import { globalState } from "../core/globalstate"
import { IObservableArray, isObservableArray } from "../types/observablearray"
import { isObservableMap, ObservableMap, IKeyValueMap } from "../types/observablemap"<|MERGE_RESOLUTION|>--- conflicted
+++ resolved
@@ -158,24 +158,6 @@
     return fail(`Cannot get keys from '${map}'`)
 }
 
-<<<<<<< HEAD
-=======
-// use Array.from in Mobx 5
-export function iteratorToArray<T>(it: Iterator<T>): ReadonlyArray<T> {
-    const res: T[] = []
-    while (true) {
-        const r: any = it.next()
-        if (r.done) break
-        res.push(r.value)
-    }
-    return res
-}
-
-export function primitiveSymbol() {
-    return (typeof Symbol === "function" && Symbol.toPrimitive) || "@@toPrimitive"
-}
-
->>>>>>> 8fb2861d
 export function toPrimitive(value) {
     return value === null ? null : typeof value === "object" ? "" + value : value
 }
