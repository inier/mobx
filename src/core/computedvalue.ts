--- conflicted
+++ resolved
@@ -90,23 +90,14 @@
 	 */
 	public get(): T {
 		invariant(!this.isComputing, `Cycle detected in computation ${this.name}`, this.derivation);
-<<<<<<< HEAD
-		startBatch();
-		if (globalState.inBatch === 1) {
-=======
 		if (globalState.inBatch === 0) {
->>>>>>> ca734adf
 			// just for small optimization, can be droped for simplicity
 			// computed called outside of any mobx stuff. batch observing shuold be enough, don't need tracking
 			// because it will never be called again inside this batch
 			startBatch();
 			if (shouldCompute(this))
-<<<<<<< HEAD
 				this.value = this.peek();
-=======
-				this.value = this.peekUntracked();
 			endBatch();
->>>>>>> ca734adf
 		} else {
 			reportObserved(this);
 			if (shouldCompute(this))
