import { IObservable, IDepTreeNode, addObserver, removeObserver } from "./observable"
import { IAtom } from "./atom"
import { globalState } from "./globalstate"
import { fail } from "../utils/utils"
import { isComputedValue } from "./computedvalue"
import { getMessage } from "../utils/messages"

export enum IDerivationState {
    // before being run or (outside batch and not being observed)
    // at this point derivation is not holding any data about dependency tree
    NOT_TRACKING = -1,
    // no shallow dependency changed since last computation
    // won't recalculate derivation
    // this is what makes mobx fast
    UP_TO_DATE = 0,
    // some deep dependency changed, but don't know if shallow dependency changed
    // will require to check first if UP_TO_DATE or POSSIBLY_STALE
    // currently only ComputedValue will propagate POSSIBLY_STALE
    //
    // having this state is second big optimization:
    // don't have to recompute on every dependency change, but only when it's needed
    POSSIBLY_STALE = 1,
    // A shallow dependency has changed since last computation and the derivation
    // will need to recompute when it's needed next.
    STALE = 2
}

export enum TraceMode {
    NONE,
    LOG,
    BREAK
}

/**
 * A derivation is everything that can be derived from the state (all the atoms) in a pure manner.
 * See https://medium.com/@mweststrate/becoming-fully-reactive-an-in-depth-explanation-of-mobservable-55995262a254#.xvbh6qd74
 */
export interface IDerivation extends IDepTreeNode {
    observing: IObservable[]
    newObserving: null | IObservable[]
    dependenciesState: IDerivationState
    /**
     * Id of the current run of a derivation. Each time the derivation is tracked
     * this number is increased by one. This number is globally unique
     */
    runId: number
    /**
     * amount of dependencies used by the derivation in this run, which has not been bound yet.
     */
    unboundDepsCount: number
    __mapid: string
<<<<<<< HEAD
    onBecomeStale(): void
    triggeredBy: string
=======
    onBecomeStale()
    isTracing: TraceMode
>>>>>>> abf9df3b
}

export class CaughtException {
    constructor(public cause: any) {
        // Empty
    }
}

export function isCaughtException(e: any): e is CaughtException {
    return e instanceof CaughtException
}

/**
 * Finds out whether any dependency of the derivation has actually changed.
 * If dependenciesState is 1 then it will recalculate dependencies,
 * if any dependency changed it will propagate it by changing dependenciesState to 2.
 *
 * By iterating over the dependencies in the same order that they were reported and
 * stopping on the first change, all the recalculations are only called for ComputedValues
 * that will be tracked by derivation. That is because we assume that if the first x
 * dependencies of the derivation doesn't change then the derivation should run the same way
 * up until accessing x-th dependency.
 */
export function shouldCompute(derivation: IDerivation): boolean {
    switch (derivation.dependenciesState) {
        case IDerivationState.UP_TO_DATE:
            return false
        case IDerivationState.NOT_TRACKING:
        case IDerivationState.STALE:
            return true
        case IDerivationState.POSSIBLY_STALE: {
            const prevUntracked = untrackedStart() // no need for those computeds to be reported, they will be picked up in trackDerivedFunction.
            const obs = derivation.observing,
                l = obs.length
            for (let i = 0; i < l; i++) {
                const obj = obs[i]
                if (isComputedValue(obj)) {
                    try {
                        obj.get()
                    } catch (e) {
                        // we are not interested in the value *or* exception at this moment, but if there is one, notify all
                        untrackedEnd(prevUntracked)
                        return true
                    }
                    // if ComputedValue `obj` actually changed it will be computed and propagated to its observers.
                    // and `derivation` is an observer of `obj`
                    if ((derivation as any).dependenciesState === IDerivationState.STALE) {
                        untrackedEnd(prevUntracked)
                        return true
                    }
                }
            }
            changeDependenciesStateTo0(derivation)
            untrackedEnd(prevUntracked)
            return false
        }
    }
}

export function isComputingDerivation() {
    return globalState.trackingDerivation !== null // filter out actions inside computations
}

export function checkIfStateModificationsAreAllowed(atom: IAtom) {
    const hasObservers = atom.observers.length > 0
    // Should never be possible to change an observed observable from inside computed, see #798
    if (globalState.computationDepth > 0 && hasObservers) fail(getMessage("m031") + atom.name)
    // Should not be possible to change observed state outside strict mode, except during initialization, see #563
    if (!globalState.allowStateChanges && hasObservers)
        fail(getMessage(globalState.strictMode ? "m030a" : "m030b") + atom.name)
}

/**
 * Executes the provided function `f` and tracks which observables are being accessed.
 * The tracking information is stored on the `derivation` object and the derivation is registered
 * as observer of any of the accessed observables.
 */
export function trackDerivedFunction<T>(derivation: IDerivation, f: () => T, context: any) {
    // pre allocate array allocation + room for variation in deps
    // array will be trimmed by bindDependencies
    changeDependenciesStateTo0(derivation)
    derivation.newObserving = new Array(derivation.observing.length + 100)
    derivation.unboundDepsCount = 0
    derivation.runId = ++globalState.runId
    const prevTracking = globalState.trackingDerivation
    globalState.trackingDerivation = derivation
    let result
    try {
        result = f.call(context)
    } catch (e) {
        result = new CaughtException(e)
    }
    globalState.trackingDerivation = prevTracking
    bindDependencies(derivation)
    return result
}

/**
 * diffs newObserving with observing.
 * update observing to be newObserving with unique observables
 * notify observers that become observed/unobserved
 */
function bindDependencies(derivation: IDerivation) {
    // invariant(derivation.dependenciesState !== IDerivationState.NOT_TRACKING, "INTERNAL ERROR bindDependencies expects derivation.dependenciesState !== -1");
    derivation.triggeredBy = ""
    const prevObserving = derivation.observing
    const observing = (derivation.observing = derivation.newObserving!)
    let lowestNewObservingDerivationState = IDerivationState.UP_TO_DATE

    // Go through all new observables and check diffValue: (this list can contain duplicates):
    //   0: first occurrence, change to 1 and keep it
    //   1: extra occurrence, drop it
    let i0 = 0,
        l = derivation.unboundDepsCount
    for (let i = 0; i < l; i++) {
        const dep = observing[i]
        if (dep.diffValue === 0) {
            dep.diffValue = 1
            if (i0 !== i) observing[i0] = dep
            i0++
        }

        // Upcast is 'safe' here, because if dep is IObservable, `dependenciesState` will be undefined,
        // not hitting the condition
        if (((dep as any) as IDerivation).dependenciesState > lowestNewObservingDerivationState) {
            lowestNewObservingDerivationState = ((dep as any) as IDerivation).dependenciesState
        }
    }
    observing.length = i0

    derivation.newObserving = null // newObserving shouldn't be needed outside tracking (statement moved down to work around FF bug, see #614)

    // Go through all old observables and check diffValue: (it is unique after last bindDependencies)
    //   0: it's not in new observables, unobserve it
    //   1: it keeps being observed, don't want to notify it. change to 0
    l = prevObserving.length
    while (l--) {
        const dep = prevObserving[l]
        if (dep.diffValue === 0) {
            removeObserver(dep, derivation)
        }
        dep.diffValue = 0
    }

    // Go through all new observables and check diffValue: (now it should be unique)
    //   0: it was set to 0 in last loop. don't need to do anything.
    //   1: it wasn't observed, let's observe it. set back to 0
    while (i0--) {
        const dep = observing[i0]
        if (dep.diffValue === 1) {
            dep.diffValue = 0
            addObserver(dep, derivation)
        }
    }

    // Some new observed derivations may become stale during this derivation computation
    // so they have had no chance to propagate staleness (#916)
    if (lowestNewObservingDerivationState !== IDerivationState.UP_TO_DATE) {
        derivation.dependenciesState = lowestNewObservingDerivationState
        derivation.onBecomeStale()
    }
}

export function clearObserving(derivation: IDerivation) {
    // invariant(globalState.inBatch > 0, "INTERNAL ERROR clearObserving should be called only inside batch");
    const obs = derivation.observing
    derivation.observing = []
    let i = obs.length
    while (i--) removeObserver(obs[i], derivation)

    derivation.dependenciesState = IDerivationState.NOT_TRACKING
}

export function untracked<T>(action: () => T): T {
    const prev = untrackedStart()
    const res = action()
    untrackedEnd(prev)
    return res
}

export function untrackedStart(): IDerivation | null {
    const prev = globalState.trackingDerivation
    globalState.trackingDerivation = null
    return prev
}

export function untrackedEnd(prev: IDerivation | null) {
    globalState.trackingDerivation = prev
}

/**
 * needed to keep `lowestObserverState` correct. when changing from (2 or 1) to 0
 *
 */
export function changeDependenciesStateTo0(derivation: IDerivation) {
    if (derivation.dependenciesState === IDerivationState.UP_TO_DATE) return
    derivation.dependenciesState = IDerivationState.UP_TO_DATE

    const obs = derivation.observing
    let i = obs.length
    while (i--) obs[i].lowestObserverState = IDerivationState.UP_TO_DATE
}<|MERGE_RESOLUTION|>--- conflicted
+++ resolved
@@ -49,13 +49,8 @@
      */
     unboundDepsCount: number
     __mapid: string
-<<<<<<< HEAD
     onBecomeStale(): void
-    triggeredBy: string
-=======
-    onBecomeStale()
     isTracing: TraceMode
->>>>>>> abf9df3b
 }
 
 export class CaughtException {
