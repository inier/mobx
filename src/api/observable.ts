import { fail, deprecated, isES6Map, isPlainObject } from "../utils/utils"
import {
    deepEnhancer,
    referenceEnhancer,
    shallowEnhancer,
    refStructEnhancer,
    IEnhancer
} from "../types/modifiers"
import { IObservableValue, ObservableValue } from "../types/observablevalue"
import { IObservableArray, createObservableArray } from "../types/observablearray"
import { createDecoratorForEnhancer, IObservableDecorator } from "./observabledecorator"
import { isObservable } from "./isobservable"
import { IObservableObject, asObservableObject } from "../types/observableobject"
import { extendObservable } from "./extendobservable"
import { IObservableMapInitialValues, ObservableMap } from "../types/observablemap"
import { createDynamicObservableObject } from "../types/dynamicobject"

export type CreateObservableOptions = {
    name?: string
    deep?: boolean
    defaultDecorator?: IObservableDecorator
}

// Predefined bags of create observable options, to avoid allocating temporarily option objects
// in the majority of cases
export const defaultCreateObservableOptions: CreateObservableOptions = {
    deep: true,
    name: undefined,
    defaultDecorator: undefined
}
export const shallowCreateObservableOptions = {
    deep: false,
    name: undefined,
    defaultDecorator: undefined
}
Object.freeze(defaultCreateObservableOptions)
Object.freeze(shallowCreateObservableOptions)

function assertValidOption(key: string) {
    if (!/^(deep|name|defaultDecorator)$/.test(key))
        fail(`invalid option for (extend)observable: ${key}`)
}

export function asCreateObservableOptions(thing: any): CreateObservableOptions {
    if (thing === null || thing === undefined) return defaultCreateObservableOptions
    if (typeof thing === "string") return { name: thing, deep: true }
    if (process.env.NODE_ENV !== "production") {
        if (typeof thing !== "object") return fail("expected options object")
        Object.keys(thing).forEach(assertValidOption)
    }
    return thing as CreateObservableOptions
}

function getEnhancerFromOptions(options: CreateObservableOptions): IEnhancer<any> {
    return options.defaultDecorator
        ? options.defaultDecorator.enhancer
        : options.deep === false ? referenceEnhancer : deepEnhancer
}

export const deepDecorator = createDecoratorForEnhancer(deepEnhancer)
const shallowDecorator = createDecoratorForEnhancer(shallowEnhancer)
export const refDecorator = createDecoratorForEnhancer(referenceEnhancer)
const refStructDecorator = createDecoratorForEnhancer(refStructEnhancer)

/**
 * Turns an object, array or function into a reactive structure.
 * @param v the value which should become observable.
 */
function createObservable(v: any, arg2?: any, arg3?: any) {
    // @observable someProp;
    if (typeof arguments[1] === "string") {
        return deepDecorator.apply(null, arguments)
    }

    // it is an observable already, done
    if (isObservable(v)) return v

    // something that can be converted and mutated?
    const res = isPlainObject(v)
        ? observable.object(v, arg2, arg3)
        : Array.isArray(v) ? observable.array(v, arg2) : isES6Map(v) ? observable.map(v, arg2) : v

    // this value could be converted to a new observable data structure, return it
    if (res !== v) return res

    // otherwise, just box it
    fail(
        process.env.NODE_ENV !== "production" &&
            `The provided value could not be converted into an observable. If you want just create an observable reference to the object use 'observable.box(value)'`
    )
}

export interface IObservableFactory {
    // observable overloads
    (value: number | string | null | undefined | boolean): never // Nope, not supported, use box
    (target: Object, key: string | symbol, baseDescriptor?: PropertyDescriptor): any // decorator
    <T = any>(value: T[], options?: CreateObservableOptions): IObservableArray<T>
    <K = any, V = any>(value: Map<K, V>, options?: CreateObservableOptions): ObservableMap<K, V>
    <T extends Object>(
        value: T,
        decorators?: { [K in keyof T]?: Function },
        options?: CreateObservableOptions
    ): T & IObservableObject
}

export interface IObservableFactories {
    box<T = any>(value?: T, options?: CreateObservableOptions): IObservableValue<T>
    shallowBox<T = any>(value?: T, options?: CreateObservableOptions): IObservableValue<T>
    array<T = any>(initialValues?: T[], options?: CreateObservableOptions): IObservableArray<T>
    shallowArray<T = any>(
        initialValues?: T[],
        options?: CreateObservableOptions
    ): IObservableArray<T>
    map<K = any, V = any>(
        initialValues?: IObservableMapInitialValues<K, V>,
        options?: CreateObservableOptions
    ): ObservableMap<K, V>
    shallowMap<K = any, V = any>(
        initialValues?: IObservableMapInitialValues<K, V>,
        options?: CreateObservableOptions
    ): ObservableMap<K, V>
    object<T = any>(
        props: T,
        decorators?: { [K in keyof T]?: Function },
        options?: CreateObservableOptions
    ): T & IObservableObject
    shallowObject<T = any>(
        props: T,
        decorators?: { [K in keyof T]?: Function },
        options?: CreateObservableOptions
    ): T & IObservableObject

    /**
     * Decorator that creates an observable that only observes the references, but doesn't try to turn the assigned value into an observable.ts.
     */
    ref: IObservableDecorator
    /**
     * Decorator that creates an observable converts its value (objects, maps or arrays) into a shallow observable structure
     */
    shallow: IObservableDecorator
    deep: IObservableDecorator
    struct: IObservableDecorator
}

const observableFactories: IObservableFactories = {
    box<T = any>(value?: T, options?: CreateObservableOptions): IObservableValue<T> {
        if (arguments.length > 2) incorrectlyUsedAsDecorator("box")
        const o = asCreateObservableOptions(options)
        return new ObservableValue(value, getEnhancerFromOptions(o), o.name)
    },
<<<<<<< HEAD
    // TODO: kill these shallow and other deprecated stuff
    shallowBox<T>(value?: T, name?: string): IObservableValue<T> {
=======
    shallowBox<T = any>(value?: T, name?: string): IObservableValue<T> {
>>>>>>> 8fb2861d
        if (arguments.length > 2) incorrectlyUsedAsDecorator("shallowBox")
        deprecated(`observable.shallowBox`, `observable.box(value, { deep: false })`)
        return observable.box(value, { name, deep: false })
    },
<<<<<<< HEAD
    array<T>(initialValues?: T[], options?: CreateObservableOptions): IObservableArray<T> {
        // TODO: invariant, not already observable (also for the other apis)
=======
    array<T = any>(initialValues?: T[], options?: CreateObservableOptions): IObservableArray<T> {
>>>>>>> 8fb2861d
        if (arguments.length > 2) incorrectlyUsedAsDecorator("array")
        const o = asCreateObservableOptions(options)
        return createObservableArray(initialValues, getEnhancerFromOptions(o), o.name) as any
    },
    shallowArray<T = any>(initialValues?: T[], name?: string): IObservableArray<T> {
        if (arguments.length > 2) incorrectlyUsedAsDecorator("shallowArray")
        deprecated(`observable.shallowArray`, `observable.array(values, { deep: false })`)
        return observable.array(initialValues, { name, deep: false })
    },
    map<K = any, V = any>(
        initialValues?: IObservableMapInitialValues<K, V>,
        options?: CreateObservableOptions
    ): ObservableMap<K, V> {
        if (arguments.length > 2) incorrectlyUsedAsDecorator("map")
        const o = asCreateObservableOptions(options)
        return new ObservableMap<K, V>(initialValues, getEnhancerFromOptions(o), o.name)
    },
    shallowMap<K = any, V = any>(
        initialValues?: IObservableMapInitialValues<K, V>,
        name?: string
    ): ObservableMap<K, V> {
        if (arguments.length > 2) incorrectlyUsedAsDecorator("shallowMap")
        deprecated(`observable.shallowMap`, `observable.map(values, { deep: false })`)
        return observable.map(initialValues, { name, deep: false })
    },
<<<<<<< HEAD
    // TODO: record?
    // TODO: separate between object and record
    // TODO: record should be frozen
    // only record supports computed props
    object<T>(
=======
    object<T = any>(
>>>>>>> 8fb2861d
        props: T,
        decorators?: { [K in keyof T]: Function },
        options?: CreateObservableOptions
    ): T & IObservableObject {
        // TODO: should create dynamic observable object
        // TODO: should forbid deleting decorated members (so that behavior remains sticky)
        if (typeof arguments[1] === "string") incorrectlyUsedAsDecorator("object")
        const o = asCreateObservableOptions(options)
        const base = extendObservable({}, props, decorators, o) as any
        // // TODO: duplicated with extendObservable, create function
        // const defaultDecorator =
        //     options.defaultDecorator || (options.deep === false ? refDecorator : deepDecorator)
        // const res = createDynamicObservableObject(props, options.name, defaultDecorator.enhancer)
        // return extendObservable(res, props, decorators, options) as any
        return createDynamicObservableObject(base)
    },
    shallowObject<T = any>(props: T, name?: string): T & IObservableObject {
        if (typeof arguments[1] === "string") incorrectlyUsedAsDecorator("shallowObject")
        deprecated(`observable.shallowObject`, `observable.object(values, {}, { deep: false })`)
        return observable.object(props, {}, { name, deep: false })
    },
    ref: refDecorator,
    shallow: shallowDecorator,
    deep: deepDecorator,
    struct: refStructDecorator
} as any

export const observable: IObservableFactory &
    IObservableFactories & {
        enhancer: IEnhancer<any>
    } = createObservable as any

// weird trick to keep our typings nicely with our funcs, and still extend the observable function
Object.keys(observableFactories).forEach(name => (observable[name] = observableFactories[name]))

function incorrectlyUsedAsDecorator(methodName) {
    fail(
        // process.env.NODE_ENV !== "production" &&
        `Expected one or two arguments to observable.${methodName}. Did you accidentally try to use observable.${methodName} as decorator?`
    )
}<|MERGE_RESOLUTION|>--- conflicted
+++ resolved
@@ -148,22 +148,14 @@
         const o = asCreateObservableOptions(options)
         return new ObservableValue(value, getEnhancerFromOptions(o), o.name)
     },
-<<<<<<< HEAD
     // TODO: kill these shallow and other deprecated stuff
-    shallowBox<T>(value?: T, name?: string): IObservableValue<T> {
-=======
     shallowBox<T = any>(value?: T, name?: string): IObservableValue<T> {
->>>>>>> 8fb2861d
         if (arguments.length > 2) incorrectlyUsedAsDecorator("shallowBox")
         deprecated(`observable.shallowBox`, `observable.box(value, { deep: false })`)
         return observable.box(value, { name, deep: false })
     },
-<<<<<<< HEAD
-    array<T>(initialValues?: T[], options?: CreateObservableOptions): IObservableArray<T> {
+    array<T = any>(initialValues?: T[], options?: CreateObservableOptions): IObservableArray<T> {
         // TODO: invariant, not already observable (also for the other apis)
-=======
-    array<T = any>(initialValues?: T[], options?: CreateObservableOptions): IObservableArray<T> {
->>>>>>> 8fb2861d
         if (arguments.length > 2) incorrectlyUsedAsDecorator("array")
         const o = asCreateObservableOptions(options)
         return createObservableArray(initialValues, getEnhancerFromOptions(o), o.name) as any
@@ -189,15 +181,11 @@
         deprecated(`observable.shallowMap`, `observable.map(values, { deep: false })`)
         return observable.map(initialValues, { name, deep: false })
     },
-<<<<<<< HEAD
     // TODO: record?
     // TODO: separate between object and record
     // TODO: record should be frozen
     // only record supports computed props
-    object<T>(
-=======
     object<T = any>(
->>>>>>> 8fb2861d
         props: T,
         decorators?: { [K in keyof T]: Function },
         options?: CreateObservableOptions
