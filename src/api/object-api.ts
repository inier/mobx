import {
    $mobx,
    IIsObservableObject,
    IObservableArray,
    ObservableMap,
    ObservableSet,
    ObservableObjectAdministration,
    endBatch,
    fail,
    getAdministration,
    invariant,
    isObservableArray,
    isObservableMap,
    isObservableSet,
    isObservableObject,
    startBatch
} from "../internal"

export function keys<K>(map: ObservableMap<K, any>): ReadonlyArray<K>
<<<<<<< HEAD
export function keys<T>(ar: IObservableArray<T>): ReadonlyArray<number>
=======
export function keys<T>(set: ObservableSet<T>): ReadonlyArray<T>
>>>>>>> addae6a3
export function keys<T extends Object>(obj: T): ReadonlyArray<string>
export function keys(obj: any): any {
    if (isObservableObject(obj)) {
        return ((obj as any) as IIsObservableObject)[$mobx].getKeys()
    }
    if (isObservableMap(obj)) {
        return Array.from(obj.keys())
    }
<<<<<<< HEAD
    if (isObservableArray(obj)) {
        return obj.map((_, index) => index)
    }
    return fail(
        process.env.NODE_ENV !== "production" &&
            "'keys()' can only be used on observable objects, arrays and maps"
=======
    if (isObservableSet(obj)) {
        return Array.from(obj.keys())
    }
    return fail(
        process.env.NODE_ENV !== "production" &&
            "'keys()' can only be used on observable objects, sets and maps"
>>>>>>> addae6a3
    )
}

export function values<K, T>(map: ObservableMap<K, T>): ReadonlyArray<T>
export function values<T>(set: ObservableSet<T>): ReadonlyArray<T>
export function values<T>(ar: IObservableArray<T>): ReadonlyArray<T>
export function values<T = any>(obj: T): ReadonlyArray<any>
export function values(obj: any): string[] {
    if (isObservableObject(obj)) {
        return keys(obj).map(key => obj[key])
    }
    if (isObservableMap(obj)) {
        return keys(obj).map(key => obj.get(key))
    }
    if (isObservableSet(obj)) {
        return Array.from(obj.values())
    }
    if (isObservableArray(obj)) {
        return obj.slice()
    }
    return fail(
        process.env.NODE_ENV !== "production" &&
            "'values()' can only be used on observable objects, arrays, sets and maps"
    )
}

export function entries<K, T>(map: ObservableMap<K, T>): ReadonlyArray<[K, T]>
export function entries<T>(set: ObservableSet<T>): ReadonlyArray<[T, T]>
export function entries<T>(ar: IObservableArray<T>): ReadonlyArray<[number, T]>
export function entries<T = any>(obj: T): ReadonlyArray<[string, any]>
export function entries(obj: any): any {
    if (isObservableObject(obj)) {
        return keys(obj).map(key => [key, obj[key]])
    }
    if (isObservableMap(obj)) {
        return keys(obj).map(key => [key, obj.get(key)])
    }
    if (isObservableSet(obj)) {
        return Array.from(obj.entries())
    }
    if (isObservableArray(obj)) {
        return obj.map((key, index) => [index, key])
    }
    return fail(
        process.env.NODE_ENV !== "production" &&
            "'entries()' can only be used on observable objects, arrays and maps"
    )
}

export function set<V>(obj: ObservableMap<string, V>, values: { [key: string]: V })
export function set<K, V>(obj: ObservableMap<K, V>, key: K, value: V)
export function set<T>(obj: IObservableArray<T>, index: number, value: T)
export function set<T extends Object>(obj: T, values: { [key: string]: any })
export function set<T extends Object>(obj: T, key: string, value: any)
export function set(obj: any, key: any, value?: any): void {
    if (arguments.length === 2) {
        startBatch()
        const values = key
        try {
            for (let key in values) set(obj, key, values[key])
        } finally {
            endBatch()
        }
        return
    }
    if (isObservableObject(obj)) {
        const adm = ((obj as any) as IIsObservableObject)[$mobx]
        const existingObservable = adm.values.get(key)
        if (existingObservable) {
            adm.write(key, value)
        } else {
            adm.addObservableProp(key, value, adm.defaultEnhancer)
        }
    } else if (isObservableMap(obj)) {
        obj.set(key, value)
    } else if (isObservableArray(obj)) {
        if (typeof key !== "number") key = parseInt(key, 10)
        invariant(key >= 0, `Not a valid index: '${key}'`)
        startBatch()
        if (key >= obj.length) obj.length = key + 1
        obj[key] = value
        endBatch()
    } else {
        return fail(
            process.env.NODE_ENV !== "production" &&
                "'set()' can only be used on observable objects, arrays and maps"
        )
    }
}

export function remove<K, V>(obj: ObservableMap<K, V>, key: K)
export function remove<T>(obj: ObservableSet<T>, key: T)
export function remove<T>(obj: IObservableArray<T>, index: number)
export function remove<T extends Object>(obj: T, key: string)
export function remove(obj: any, key: any): void {
    if (isObservableObject(obj)) {
        ;((obj as any) as IIsObservableObject)[$mobx].remove(key)
    } else if (isObservableMap(obj)) {
        obj.delete(key)
    } else if (isObservableSet(obj)) {
        obj.delete(key)
    } else if (isObservableArray(obj)) {
        if (typeof key !== "number") key = parseInt(key, 10)
        invariant(key >= 0, `Not a valid index: '${key}'`)
        obj.splice(key, 1)
    } else {
        return fail(
            process.env.NODE_ENV !== "production" &&
                "'remove()' can only be used on observable objects, arrays and maps"
        )
    }
}

export function has<K>(obj: ObservableMap<K, any>, key: K): boolean
export function has<T>(obj: ObservableSet<T>, key: T): boolean
export function has<T>(obj: IObservableArray<T>, index: number): boolean
export function has<T extends Object>(obj: T, key: string): boolean
export function has(obj: any, key: any): boolean {
    if (isObservableObject(obj)) {
        // return keys(obj).indexOf(key) >= 0
        const adm = getAdministration(obj) as ObservableObjectAdministration
        return adm.has(key)
    } else if (isObservableMap(obj)) {
        return obj.has(key)
    } else if (isObservableSet(obj)) {
        return obj.has(key)
    } else if (isObservableArray(obj)) {
        return key >= 0 && key < obj.length
    } else {
        return fail(
            process.env.NODE_ENV !== "production" &&
                "'has()' can only be used on observable objects, arrays and maps"
        )
    }
}

export function get<K, V>(obj: ObservableMap<K, V>, key: K): V | undefined
export function get<T>(obj: IObservableArray<T>, index: number): T | undefined
export function get<T extends Object>(obj: T, key: string): any
export function get(obj: any, key: any): any {
    if (!has(obj, key)) return undefined
    if (isObservableObject(obj)) {
        return obj[key]
    } else if (isObservableMap(obj)) {
        return obj.get(key)
    } else if (isObservableArray(obj)) {
        return obj[key]
    } else {
        return fail(
            process.env.NODE_ENV !== "production" &&
                "'get()' can only be used on observable objects, arrays and maps"
        )
    }
}<|MERGE_RESOLUTION|>--- conflicted
+++ resolved
@@ -17,11 +17,8 @@
 } from "../internal"
 
 export function keys<K>(map: ObservableMap<K, any>): ReadonlyArray<K>
-<<<<<<< HEAD
+export function keys<T>(set: ObservableSet<T>): ReadonlyArray<T>
 export function keys<T>(ar: IObservableArray<T>): ReadonlyArray<number>
-=======
-export function keys<T>(set: ObservableSet<T>): ReadonlyArray<T>
->>>>>>> addae6a3
 export function keys<T extends Object>(obj: T): ReadonlyArray<string>
 export function keys(obj: any): any {
     if (isObservableObject(obj)) {
@@ -30,21 +27,15 @@
     if (isObservableMap(obj)) {
         return Array.from(obj.keys())
     }
-<<<<<<< HEAD
     if (isObservableArray(obj)) {
         return obj.map((_, index) => index)
     }
-    return fail(
-        process.env.NODE_ENV !== "production" &&
-            "'keys()' can only be used on observable objects, arrays and maps"
-=======
     if (isObservableSet(obj)) {
         return Array.from(obj.keys())
     }
     return fail(
         process.env.NODE_ENV !== "production" &&
-            "'keys()' can only be used on observable objects, sets and maps"
->>>>>>> addae6a3
+            "'keys()' can only be used on observable objects, arrays, sets and maps"
     )
 }
 
