--- conflicted
+++ resolved
@@ -1,10 +1,5 @@
-<<<<<<< HEAD
 import { asObservableObject } from "../types/observableobject"
-import { fail } from "../utils/utils"
-=======
-import { defineObservableProperty } from "../types/observableobject"
 import { fail, invariant } from "../utils/utils"
->>>>>>> 8fb2861d
 import { IEnhancer } from "../types/modifiers"
 import { createPropDecorator, BabelDescriptor } from "../utils/decorators2"
 
