export interface IEnhancer<T> {
    (newValue: T, oldValue: T | undefined, name: string): T
}

export interface IModifierDescriptor<T> {
    isMobxModifierDescriptor: boolean
    initialValue: T | undefined
    enhancer: IEnhancer<T>
}

export function isModifierDescriptor(thing): thing is IModifierDescriptor<any> {
    return typeof thing === "object" && thing !== null && thing.isMobxModifierDescriptor === true
}

export function createModifierDescriptor<T>(
    enhancer: IEnhancer<T>,
    initialValue: T
): IModifierDescriptor<T> {
    if (isModifierDescriptor(initialValue)) fail("Modifiers cannot be nested")
    return {
        isMobxModifierDescriptor: true,
        initialValue,
        enhancer
    }
}

export function deepEnhancer(v, _, name) {
    if (isModifierDescriptor(v))
        fail(
            process.env.NODE_ENV !== "production" &&
                "You tried to assign a modifier wrapped value to a collection, please define modifiers when creating the collection, not when modifying it"
        )

    // it is an observable already, done
    if (isObservable(v)) return v

    // something that can be converted and mutated?
    if (Array.isArray(v)) return observable.array(v, name)
    if (isPlainObject(v)) return observable.object(v, name)
    if (isES6Map(v)) return observable.map(v, name)

    return v
}

export function shallowEnhancer(v, _, name): any {
    if (isModifierDescriptor(v))
        fail(
            process.env.NODE_ENV !== "production" &&
                "You tried to assign a modifier wrapped value to a collection, please define modifiers when creating the collection, not when modifying it"
        )

    if (v === undefined || v === null) return v
    if (isObservableObject(v) || isObservableArray(v) || isObservableMap(v)) return v
    if (Array.isArray(v)) return observable.shallowArray(v, name)
    if (isPlainObject(v)) return observable.shallowObject(v, name)
    if (isES6Map(v)) return observable.shallowMap(v, name)

    return fail(
        process.env.NODE_ENV !== "production" &&
            "The shallow modifier / decorator can only used in combination with arrays, objects and maps"
    )
}

export function referenceEnhancer(newValue?) {
    // never turn into an observable
    return newValue
}

export function deepStructEnhancer(v, oldValue, name): any {
    // don't confuse structurally compare enhancer with ref enhancer! The latter is probably
    // more suited for immutable objects
    if (deepEqual(v, oldValue)) return oldValue

    // it is an observable already, done
    if (isObservable(v)) return v

    // something that can be converted and mutated?
    if (Array.isArray(v)) return new ObservableArray(v, deepStructEnhancer, name)
    if (isES6Map(v)) return new ObservableMap(v, deepStructEnhancer, name)
    if (isPlainObject(v)) {
        const res = {}
        asObservableObject(res, name)
        extendObservableHelper(res, deepStructEnhancer, [v])
        return res
    }

    return v
}

export function refStructEnhancer(v, oldValue, name): any {
    if (deepEqual(v, oldValue)) return oldValue
    return v
}

import { isObservable } from "../api/isobservable"
import { observable } from "../api/observable"
import { extendObservableHelper } from "../api/extendobservable"
<<<<<<< HEAD
import { fail, isPlainObject, isES6Map, deepEqual } from "../utils/utils"
=======
import { fail, isPlainObject, invariant, isES6Map } from "../utils/utils"
>>>>>>> 8f7f4a3e
import { isObservableObject, asObservableObject } from "./observableobject"
import { isObservableArray, ObservableArray } from "./observablearray"
import { isObservableMap, ObservableMap } from "./observablemap"
import { deepEqual } from "../utils/eq"<|MERGE_RESOLUTION|>--- conflicted
+++ resolved
@@ -95,11 +95,7 @@
 import { isObservable } from "../api/isobservable"
 import { observable } from "../api/observable"
 import { extendObservableHelper } from "../api/extendobservable"
-<<<<<<< HEAD
-import { fail, isPlainObject, isES6Map, deepEqual } from "../utils/utils"
-=======
-import { fail, isPlainObject, invariant, isES6Map } from "../utils/utils"
->>>>>>> 8f7f4a3e
+import { fail, isPlainObject, isES6Map } from "../utils/utils"
 import { isObservableObject, asObservableObject } from "./observableobject"
 import { isObservableArray, ObservableArray } from "./observablearray"
 import { isObservableMap, ObservableMap } from "./observablemap"
