# createTransformer

`createTransformer<A, B>(transformation: (value: A) => B, onCleanup?: (result: B, value?: A) => void): (value: A) => B`

`createTransformer` turns a function (that should transform one value into another value) into a reactive and memoizing function.
In other words, if the `transformation` function computes B given a specific A, the same B will be returned for all other future invocations of the transformation with the same A.
However, if A changes, the transformation will be re-applied so that B is updated accordingly.
And last but not least, if nobody is using the transformation of a specific A anymore, its entry will be removed from the memoization table.

With `createTransformer` it is very easy to transform a complete data graph into another data graph.
Transformation functions can be composed so that you can build a tree using lots of small transformations.
The resulting data graph will never be stale, it will be kept in sync with the source by applying small patches to the result graph.
This makes it very easy to achieve powerful patterns similar to sideways data loading, map-reduce, tracking state history using immutable data structures etc.

The optional `onCleanup` function can be used to get a notification when a transformation of an object is no longer needed.
This can be used to dispose resources attached to the result object if needed.

Always use transformations inside a reaction like `@observer` or `autorun`.
Transformations will, like any other computed value, fall back to lazy evaluation if not observed by something, which sort of defeats their purpose.

This all might still be a bit vague, so here are two examples that explain this whole idea of transforming one data structure into another by using small, reactive functions:

## Tracking mutable state using immutable, shared data structures.

This example is taken from the [Reactive2015 conference demo](https://github.com/mobxjs/mobx-reactive2015-demo):

```javascript
/*
    The store that holds our domain: boxes and arrows
*/
const store = observable({
    boxes: [],
    arrows: [],
    selection: null
});

/**
    Serialize store to json upon each change and push it onto the states list
*/
const states = [];

autorun(() => {
    states.push(serializeState(store));
});

const serializeState = createTransformer(store => ({
    boxes: store.boxes.map(serializeBox),
    arrows: store.arrows.map(serializeArrow),
    selection: store.selection ? store.selection.id : null
}));

const serializeBox = createTransformer(box => ({...box}));

const serializeArrow = createTransformer(arrow => ({
    id: arrow.id,
    to: arrow.to.id,
    from: arrow.from.id
}));
```

In this example the state is serialized by composing three different transformation functions.
The autorunner triggers the serialization of the `store` object, which in turn serializes all boxes and arrows.
Let's take closer look at the life of an imaginary example box#3.

1. The first time box#3 is passed by `map` to `serializeBox`,
the serializeBox transformation is executed and an entry containing box#3 and its serialized representation is added to the internal memoization table of `serializeBox`.
2. Imagine that another box is added to the `store.boxes` list.
This would cause the `serializeState` function to re-compute, resulting in a complete remapping of all the boxes.
However, all the invocations of `serializeBox` will now return their old values from the memoization tables since their transformation functions didn't (need to) run again.
3. Secondly, if somebody changes a property of box#3 this will cause the application of the `serializeBox` to box#3 to re-compute, just like any other reactive function in MobX.
Since the transformation will now produce a new Json object based on box#3, all observers of that specific transformation will be forced to run again as well.
That's the `serializeState` transformation in this case.
`serializeState` will now produce a new value in turn and map all the boxes again. But except for box#3, all other boxes will be returned from the memoization table.
4. Finally, if box#3 is removed from `store.boxes`, `serializeState` will compute again.
But since it will no longer be using the application of `serializeBox` to box#3,
that reactive function will go back to non-reactive mode.
This signals the memoization table that the entry can be removed so that it is ready for GC.

So effectively we have achieved state tracking using immutable, shared datas structures here.
All boxes and arrows are mapped and reduced into single state tree.
Each change will result in a new entry in the `states` array, but the different entries will share almost all of their box and arrow representations.

## Transforming a datagraph into another reactive data graph

Instead of returning plain values from a transformation function, it is also possible to return observable objects.
This can be used to transform an observable data graph into a another observable data graph, which can be used to transform... you get the idea.

Here is a small example that encodes a reactive file explorer that will update its representation upon each change.
Data graphs that are built this way will in general react a lot faster and will consist of much more straight-forward code,
compared to derived data graph that are updated using your own code. See the [performance tests](https://github.com/mobxjs/mobx/blob/3ea1f4af20a51a1cb30be3e4a55ec8f964a8c495/test/perf/transform-perf.js#L4) for some examples.

Unlike the previous example, the `transformFolder` will only run once as long as a folder remains visible;
the `DisplayFolder` objects track the associated `Folder` objects themselves.

In the following example all mutations to the `state` graph will be processed automatically.
Some examples:
1. Changing the name of a folder will update its own `path` property and the `path` property of all its descendants.
2. Collapsing a folder will remove all descendant `DisplayFolders` from the tree.
3. Expanding a folder will restore them again.
4. Setting a search filter will remove all nodes that do not match the filter, unless they have a descendant that matches the filter.
5. Etc.



```javascript
var m = require('mobx')
	
function Folder(parent, name) {
	this.parent = parent;
	m.extendObservable(this, {
		name: name,
		children: m.observable.shallow([]),
	});
}

function DisplayFolder(folder, state) {
	this.state = state;
	this.folder = folder;
	m.extendObservable(this, {
		collapsed: false,
<<<<<<< HEAD
		get name() {
			return this.folder.name;
		},
		get isVisible() {
			return !this.state.filter || this.name.indexOf(this.state.filter) !== -1 || this.children.some(child => child.isVisible);
		},
		get children() {
=======
		name: m.computed(function() {
			return this.folder.name;
		}),
		isVisible: m.computed(function() {
			return !this.state.filter || this.name.indexOf(this.state.filter) !== -1 || this.children.some(child => child.isVisible);
		}),
		children: m.computed(function() {
>>>>>>> c3b234b6
			if (this.collapsed)
				return [];
			return this.folder.children.map(transformFolder).filter(function(child) {
				return child.isVisible;
			})
<<<<<<< HEAD
		},
		get path() {
=======
		}),
		path: n.computed(function() {
>>>>>>> c3b234b6
			return this.folder.parent === null ? this.name : transformFolder(this.folder.parent).path + "/" + this.name;
		})
	});
}

var state = m.observable({
	root: new Folder(null, "root"),
	filter: null,
	displayRoot: null
});

var transformFolder = m.createTransformer(function (folder) {
	return new DisplayFolder(folder, state);
});


// returns list of strings per folder
var stringTransformer = m.createTransformer(function (displayFolder) {
	var path = displayFolder.path;
	return path + "\n" +
		displayFolder.children.filter(function(child) {
			return child.isVisible;
		}).map(stringTransformer).join('');
});

function createFolders(parent, recursion) {
	if (recursion === 0)
		return;
	for (var i = 0; i < 3; i++) {
		var folder = new Folder(parent, i + '');
		parent.children.push(folder);
		createFolders(folder, recursion - 1);
	}
}

createFolders(state.root, 2); // 3^2

m.autorun(function() {
    state.displayRoot = transformFolder(state.root);
    state.text = stringTransformer(state.displayRoot)
    console.log(state.text)
});

state.root.name = 'wow'; // change folder name
state.displayRoot.children[1].collapsed = true; // collapse folder
state.filter = "2"; // search
state.filter = null; // unsearch
```<|MERGE_RESOLUTION|>--- conflicted
+++ resolved
@@ -118,7 +118,6 @@
 	this.folder = folder;
 	m.extendObservable(this, {
 		collapsed: false,
-<<<<<<< HEAD
 		get name() {
 			return this.folder.name;
 		},
@@ -126,27 +125,13 @@
 			return !this.state.filter || this.name.indexOf(this.state.filter) !== -1 || this.children.some(child => child.isVisible);
 		},
 		get children() {
-=======
-		name: m.computed(function() {
-			return this.folder.name;
-		}),
-		isVisible: m.computed(function() {
-			return !this.state.filter || this.name.indexOf(this.state.filter) !== -1 || this.children.some(child => child.isVisible);
-		}),
-		children: m.computed(function() {
->>>>>>> c3b234b6
 			if (this.collapsed)
 				return [];
 			return this.folder.children.map(transformFolder).filter(function(child) {
 				return child.isVisible;
 			})
-<<<<<<< HEAD
 		},
 		get path() {
-=======
-		}),
-		path: n.computed(function() {
->>>>>>> c3b234b6
 			return this.folder.parent === null ? this.name : transformFolder(this.folder.parent).path + "/" + this.name;
 		})
 	});
