--- conflicted
+++ resolved
@@ -38,24 +38,13 @@
 
 # Browser support
 
-<<<<<<< HEAD
 | MobX version | Actively supported | Supported browsers                                                                                                                                                                | GitHub branch    |
 | ------------ | ------------------ | --------------------------------------------------------------------------------------------------------------------------------------------------------------------------------- | ---------------- |
 | 5.\*         | Yes                | Any browser that supports [ES6 Proxies](https://kangax.github.io/compat-table/es6/#test-Proxy) (non polyfillable). _NOT:_ IE 11 and lower, Node 5 and lower, Google's crawler bot | `master`         |
 | 4.\*         | Yes (LTS)          | Any ES5 compliant browser                                                                                                                                                         | `mobx4-master`   |
 | 1-3.\*       | No                 | Any ES5 compliant browser                                                                                                                                                         | No active branch |
-=======
-| MobX version | Actively supported  | Supported browsers | GitHub branch |
-| ----- | ----- | --- | --- |
-| 5.* | Yes | Any browser that supports [ES6 Proxies](https://kangax.github.io/compat-table/es6/#test-Proxy) (non polyfillable). _NOT:_ IE 11 and lower, Node 5 and lower, Google's crawler bot | `master` |
-| 4.* | Yes (LTS) | Any ES5 compliant browser | `mobx4-master` |
-| 1-3.* | No |  Any ES5 compliant browser | No active branch |
-
-* MobX >=5 runs on any browser with [ES6 proxy support](https://kangax.github.io/compat-table/es6/#test-Proxy). It will throw an error on startup on older environments such as IE11, Node.js <6 or React Native Android on old JavaScriptCore [how-to-upgrade](https://github.com/react-community/jsc-android-buildscripts#how-to-use-it-with-my-react-native-app). 
-* MobX 4 runs on any ES5 browser and will be actively maintained. The MobX 4 and 5 api's are the same and semantically can achieve the same, but MobX 4 has some [limitations](#mobx-4-vs-mobx-5).
->>>>>>> d15b5c07
-
-*   MobX >=5 runs on any browser with [ES6 proxy support](https://kangax.github.io/compat-table/es6/#test-Proxy). It will throw an error on startup on older environments such as IE11, Node.js <6 or React Native Android on old JavaScriptCore [how-to-upgrade](https://github.com/react-community/jsc-android-buildscripts#how-to-use-it-with-my-react-native-app). _Warning: since upgrading JSC is non-trivial, and decorators can be [troublesome](https://github.com/mobxjs/mobx/issues/1777) as well in React Native, for now it is recommended to stick to MobX 4.x for React Native Android development_.
+
+*   MobX >=5 runs on any browser with [ES6 proxy support](https://kangax.github.io/compat-table/es6/#test-Proxy). It will throw an error on startup on older environments such as IE11, Node.js <6 or React Native Android on old JavaScriptCore [how-to-upgrade](https://github.com/react-community/jsc-android-buildscripts#how-to-use-it-with-my-react-native-app).
 *   MobX 4 runs on any ES5 browser and will be actively maintained. The MobX 4 and 5 api's are the same and semantically can achieve the same, but MobX 4 has some [limitations](#mobx-4-vs-mobx-5).
 
 ## Translations
